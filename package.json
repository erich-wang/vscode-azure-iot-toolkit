{
  "name": "azure-iot-toolkit",
  "displayName": "Azure IoT Hub Toolkit",
  "description": "Interact with Azure IoT Hub, IoT Device Management, IoT Edge Management, IoT Hub Device Simulation, IoT Hub Code Generation",
  "version": "2.1.0",
  "publisher": "vsciot-vscode",
  "aiKey": "0caaff90-cc1c-4def-b64c-3ef33615bc9b",
  "icon": "logo.png",
  "engines": {
    "vscode": "^1.26.0"
  },
  "license": "SEE LICENSE IN LICENSE.txt",
  "repository": {
    "type": "git",
    "url": "https://github.com/Microsoft/vscode-azure-iot-toolkit.git"
  },
  "bugs": {
    "url": "https://github.com/Microsoft/vscode-azure-iot-toolkit/issues"
  },
  "homepage": "https://github.com/Microsoft/vscode-azure-iot-toolkit/blob/master/README.md",
  "categories": [
    "Azure",
    "Programming Languages",
    "Snippets"
  ],
  "keywords": [
    "azure",
    "iot",
    "device",
    "IoT Edge",
    "simulator"
  ],
  "activationEvents": [
    "*",
    "onView:iotHubDevices",
    "onCommand:azure-iot-toolkit.sendD2CMessage",
    "onCommand:azure-iot-toolkit.startMonitorIoTHubMessage",
    "onCommand:azure-iot-toolkit.sendC2DMessage",
    "onCommand:azure-iot-toolkit.startMonitorC2DMessage",
    "onCommand:azure-iot-toolkit.listDevice",
    "onCommand:azure-iot-toolkit.createDevice",
    "onCommand:azure-iot-toolkit.deleteDevice",
    "onCommand:azure-iot-toolkit.invokeDeviceMethod",
    "onCommand:azure-iot-toolkit.invokeModuleDirectMethod",
    "onCommand:azure-iot-toolkit.getDevice",
    "onCommand:azure-iot-toolkit.getDeviceTwin",
    "onCommand:azure-iot-toolkit.updateDeviceTwin",
    "onCommand:azure-iot-toolkit.setIoTHubConnectionString",
    "onCommand:azure-iot-toolkit.refresh",
    "onCommand:azure-iot-toolkit.selectIoTHub",
    "onCommand:azure-iot-toolkit.copyIoTHubConnectionString",
    "onCommand:azure-iot-toolkit.copyDeviceConnectionString",
    "onCommand:azure-iot-toolkit.createEdgeDevice",
    "onCommand:azure-iot-toolkit.createDeployment",
    "onCommand:azure-iot-toolkit.createDeploymentAtScale",
    "onCommand:azure-iot-toolkit.createIoTHub",
    "onCommand:azure-iot-toolkit.getModuleTwin",
    "onCommand:azure-iot-toolkit.updateModuleTwin",
    "onCommand:azure-iot-toolkit.generateSasTokenForDevice",
    "onCommand:azure-iot-toolkit.generateSasTokenForIotHub",
    "onCommand:azure-iot-toolkit.showWelcomePage",
    "onCommand:azure-iot-toolkit.generateCode",
    "onCommand:azure-iot-toolkit.createModule",
    "onCommand:azure-iot-toolkit.updateDistributedTracingSetting",
    "onCommand:azure-iot-toolkit.deleteModule",
    "onCommand:azure-iot-toolkit.getModule",
    "onCommand:azure-iot-toolkit.copyModuleConnectionString"
  ],
  "main": "./dist/scripts/extension",
  "contributes": {
    "views": {
      "explorer": [
        {
          "id": "iotHubDevices",
          "name": "Azure IoT Hub Devices"
        }
      ]
    },
    "commands": [
      {
        "command": "azure-iot-toolkit.sendD2CMessage",
        "title": "Send D2C Message to IoT Hub",
        "category": "Azure IoT Hub"
      },
      {
        "command": "azure-iot-toolkit.startMonitorIoTHubMessage",
        "title": "Start Monitoring D2C Message",
        "category": "Azure IoT Hub"
      },
      {
        "command": "azure-iot-toolkit.stopMonitorIoTHubMessage",
        "title": "Stop Monitoring D2C Message",
        "category": "Azure IoT Hub"
      },
      {
        "command": "azure-iot-toolkit.sendC2DMessage",
        "title": "Send C2D Message to Device",
        "category": "Azure IoT Hub"
      },
      {
        "command": "azure-iot-toolkit.startMonitorC2DMessage",
        "title": "Start Monitoring C2D Message",
        "category": "Azure IoT Hub"
      },
      {
        "command": "azure-iot-toolkit.stopMonitorC2DMessage",
        "title": "Stop Monitoring C2D Message",
        "category": "Azure IoT Hub"
      },
      {
        "command": "azure-iot-toolkit.listDevice",
        "title": "List Devices",
        "category": "Azure IoT Hub"
      },
      {
        "command": "azure-iot-toolkit.createDevice",
        "title": "Create Device",
        "category": "Azure IoT Hub"
      },
      {
        "command": "azure-iot-toolkit.deleteDevice",
        "title": "Delete Device",
        "category": "Azure IoT Hub"
      },
      {
        "command": "azure-iot-toolkit.invokeDeviceMethod",
        "title": "Invoke Device Direct Method",
        "category": "Azure IoT Hub"
      },
      {
        "command": "azure-iot-toolkit.invokeModuleDirectMethod",
        "title": "Invoke Module Direct Method",
        "category": "Azure IoT Hub"
      },
      {
        "command": "azure-iot-toolkit.getDevice",
        "title": "Get Device Info",
        "category": "Azure IoT Hub"
      },
      {
        "command": "azure-iot-toolkit.getDeviceTwin",
        "title": "Edit Device Twin",
        "category": "Azure IoT Hub"
      },
      {
        "command": "azure-iot-toolkit.updateDeviceTwin",
        "title": "Update Device Twin",
        "category": "Azure IoT Hub"
      },
      {
        "command": "azure-iot-toolkit.setIoTHubConnectionString",
        "title": "Set IoT Hub Connection String",
        "category": "Azure IoT Hub"
      },
      {
        "command": "azure-iot-toolkit.createIoTHub",
        "title": "Create IoT Hub",
        "category": "Azure IoT Hub"
      },
      {
        "command": "azure-iot-toolkit.selectIoTHub",
        "title": "Select IoT Hub",
        "category": "Azure IoT Hub"
      },
      {
        "command": "azure-iot-toolkit.copyIoTHubConnectionString",
        "title": "Copy IoT Hub Connection String",
        "category": "Azure IoT Hub"
      },
      {
        "command": "azure-iot-toolkit.copyDeviceConnectionString",
        "title": "Copy Device Connection String",
        "category": "Azure IoT Hub"
      },
      {
        "command": "azure-iot-toolkit.createEdgeDevice",
        "title": "Create IoT Edge Device",
        "category": "Azure IoT Edge"
      },
      {
        "command": "azure-iot-toolkit.createDeployment",
        "title": "Create Deployment for Single Device",
        "category": "Azure IoT Edge"
      },
      {
        "command": "azure-iot-toolkit.createDeploymentAtScale",
        "title": "Create Deployment at Scale",
        "category": "Azure IoT Edge"
      },
      {
        "command": "azure-iot-toolkit.showWelcomePage",
        "title": "Show Welcome Page",
        "category": "Azure IoT Hub"
      },
      {
        "command": "azure-iot-toolkit.refresh",
        "title": "Refresh",
        "category": "Azure IoT Hub",
        "icon": {
          "light": "resources/light/refresh.svg",
          "dark": "resources/dark/refresh.svg"
        }
      },
      {
        "command": "azure-iot-toolkit.getModuleTwin",
        "title": "Edit Module Twin",
        "category": "Azure IoT Hub"
      },
      {
        "command": "azure-iot-toolkit.updateModuleTwin",
        "title": "Update Module Twin",
        "category": "Azure IoT Hub"
      },
      {
        "command": "azure-iot-toolkit.generateSasTokenForDevice",
        "title": "Generate SAS Token for Device",
        "category": "Azure IoT Hub"
      },
      {
        "command": "azure-iot-toolkit.generateSasTokenForIotHub",
        "title": "Generate SAS Token for IoT Hub",
        "category": "Azure IoT Hub"
      },
      {
        "command": "azure-iot-toolkit.generateCode",
        "title": "Generate Code",
        "category": "Azure IoT Hub"
      },
      {
        "command": "azure-iot-toolkit.createModule",
        "title": "Create Module",
        "category": "Azure IoT Hub"
      },
      {
        "command": "azure-iot-toolkit.updateDistributedTracingSetting",
        "title": "Update Distributed Tracing Setting (Preview)",
        "category": "Azure IoT Hub"
      },
      {
        "command": "azure-iot-toolkit.editDistributedTracingMode",
        "title": "Edit...",
        "category": "Azure IoT Hub"
      },
      {
        "command": "azure-iot-toolkit.editDistributedTracingSamplingRate",
        "title": "Edit...",
        "category": "Azure IoT Hub"
      },
      {
        "command": "azure-iot-toolkit.deleteModule",
        "title": "Delete Module",
        "category": "Azure IoT Hub"
      },
      {
        "command": "azure-iot-toolkit.getModule",
        "title": "Get Module Info",
        "category": "Azure IoT Hub"
      },
      {
        "command": "azure-iot-toolkit.copyModuleConnectionString",
        "title": "Copy Module Connection String",
        "category": "Azure IoT Hub"
      }
    ],
    "menus": {
      "view/title": [
        {
          "command": "azure-iot-toolkit.refresh",
          "when": "view == iotHubDevices",
          "group": "navigation"
        },
        {
          "command": "azure-iot-toolkit.showWelcomePage",
          "when": "view == iotHubDevices",
          "group": "azure-iot-toolkit@0"
        },
        {
          "command": "azure-iot-toolkit.createIoTHub",
          "when": "view == iotHubDevices",
          "group": "azure-iot-toolkit@1"
        },
        {
          "command": "azure-iot-toolkit.createDevice",
          "when": "view == iotHubDevices",
          "group": "azure-iot-toolkit@2"
        },
        {
          "command": "azure-iot-toolkit.createEdgeDevice",
          "when": "view == iotHubDevices",
          "group": "azure-iot-toolkit@3"
        },
        {
          "command": "azure-iot-toolkit.startMonitorIoTHubMessage",
          "when": "view == iotHubDevices",
          "group": "azure-iot-toolkit@4"
        },
        {
          "command": "azure-iot-toolkit.stopMonitorIoTHubMessage",
          "when": "view == iotHubDevices",
          "group": "azure-iot-toolkit@5"
        },
        {
          "command": "azure-iot-toolkit.setIoTHubConnectionString",
          "when": "view == iotHubDevices",
          "group": "azure-iot-toolkit@6"
        },
        {
          "command": "azure-iot-toolkit.selectIoTHub",
          "when": "view == iotHubDevices",
          "group": "azure-iot-toolkit@7"
        },
        {
          "command": "azure-iot-toolkit.copyIoTHubConnectionString",
          "when": "view == iotHubDevices",
          "group": "azure-iot-toolkit@8"
        },
        {
          "command": "azure-iot-toolkit.generateSasTokenForIotHub",
          "when": "view == iotHubDevices",
          "group": "azure-iot-toolkit@9"
        }
      ],
      "view/item/context": [
        {
          "command": "azure-iot-toolkit.refresh",
          "when": "view == iotHubDevices && viewItem == device",
          "group": "inline"
        },
        {
          "command": "azure-iot-toolkit.sendD2CMessage",
          "when": "view == iotHubDevices && viewItem == device",
          "group": "azure-iot-toolkit-0@0"
        },
        {
          "command": "azure-iot-toolkit.sendC2DMessage",
          "when": "view == iotHubDevices && viewItem == device",
          "group": "azure-iot-toolkit-0@1"
        },
        {
          "command": "azure-iot-toolkit.invokeDeviceMethod",
          "when": "view == iotHubDevices && viewItem == device",
          "group": "azure-iot-toolkit-0@2"
        },
        {
          "command": "azure-iot-toolkit.getDeviceTwin",
          "when": "view == iotHubDevices && viewItem == device",
          "group": "azure-iot-toolkit-0@3"
        },
        {
          "command": "azure-iot-toolkit.startMonitorIoTHubMessage",
          "when": "view == iotHubDevices && viewItem == device",
          "group": "azure-iot-toolkit-1@0"
        },
        {
          "command": "azure-iot-toolkit.startMonitorC2DMessage",
          "when": "view == iotHubDevices && viewItem == device",
          "group": "azure-iot-toolkit-1@1"
        },
        {
          "command": "azure-iot-toolkit.generateCode",
          "when": "view == iotHubDevices && viewItem == device",
          "group": "azure-iot-toolkit-2@0"
        },
        {
          "command": "azure-iot-toolkit.generateSasTokenForDevice",
          "when": "view == iotHubDevices && viewItem == device",
          "group": "azure-iot-toolkit-2@1"
        },
        {
          "command": "azure-iot-toolkit.createModule",
<<<<<<< HEAD
          "when": "view == iotHubDevices && viewItem == modules-label",
          "group": "azure-iot-toolkit@10"
=======
          "when": "view == iotHubDevices && viewItem == device",
          "group": "azure-iot-toolkit-2@2"
>>>>>>> c9c7b713
        },
        {
          "command": "azure-iot-toolkit.getDevice",
          "when": "view == iotHubDevices && viewItem == device",
          "group": "azure-iot-toolkit-3@0"
        },
        {
          "command": "azure-iot-toolkit.copyDeviceConnectionString",
          "when": "view == iotHubDevices && viewItem == device",
          "group": "azure-iot-toolkit-3@1"
        },
        {
          "command": "azure-iot-toolkit.deleteDevice",
          "when": "view == iotHubDevices && viewItem == device",
          "group": "azure-iot-toolkit-4@0"
        },
        {
          "command": "azure-iot-toolkit.refresh",
          "when": "view == iotHubDevices && viewItem == edge",
          "group": "inline"
        },
        {
          "command": "azure-iot-toolkit.sendD2CMessage",
          "when": "view == iotHubDevices && viewItem == edge",
          "group": "azure-iot-toolkit-0@0"
        },
        {
          "command": "azure-iot-toolkit.sendC2DMessage",
          "when": "view == iotHubDevices && viewItem == edge",
          "group": "azure-iot-toolkit-0@1"
        },
        {
          "command": "azure-iot-toolkit.invokeDeviceMethod",
          "when": "view == iotHubDevices && viewItem == edge",
          "group": "azure-iot-toolkit-0@2"
        },
        {
          "command": "azure-iot-toolkit.getDeviceTwin",
          "when": "view == iotHubDevices && viewItem == edge",
          "group": "azure-iot-toolkit-0@3"
        },
        {
          "command": "azure-iot-toolkit.startMonitorIoTHubMessage",
          "when": "view == iotHubDevices && viewItem == edge",
          "group": "azure-iot-toolkit-1@0"
        },
        {
          "command": "azure-iot-toolkit.startMonitorC2DMessage",
          "when": "view == iotHubDevices && viewItem == edge",
          "group": "azure-iot-toolkit-1@1"
        },
        {
          "command": "azure-iot-toolkit.generateCode",
          "when": "view == iotHubDevices && viewItem == edge",
          "group": "azure-iot-toolkit-2@0"
        },
        {
          "command": "azure-iot-toolkit.generateSasTokenForDevice",
          "when": "view == iotHubDevices && viewItem == edge",
          "group": "azure-iot-toolkit-2@1"
        },
        {
          "command": "azure-iot-toolkit.createModule",
          "when": "view == iotHubDevices && viewItem == edge",
          "group": "azure-iot-toolkit-2@2"
        },
        {
          "command": "azure-iot-toolkit.getDevice",
          "when": "view == iotHubDevices && viewItem == edge",
          "group": "azure-iot-toolkit-3@0"
        },
        {
          "command": "azure-iot-toolkit.copyDeviceConnectionString",
          "when": "view == iotHubDevices && viewItem == edge",
          "group": "azure-iot-toolkit-3@1"
        },
        {
          "command": "azure-iot-toolkit.deleteDevice",
          "when": "view == iotHubDevices && viewItem == edge",
          "group": "azure-iot-toolkit-4@0"
        },
        {
          "command": "azure-iot-toolkit.createDeployment",
          "when": "view == iotHubDevices && viewItem == edge",
          "group": "azure-iot-toolkit-edge@0"
        },
        {
          "command": "azure-iot-toolkit.getModule",
          "when": " view == iotHubDevices && viewItem == module",
          "group": "azure-iot-toolkit@0"
        },
        {
          "command": "azure-iot-toolkit.getModule",
          "when": " view == iotHubDevices && viewItem == edge-module",
          "group": "azure-iot-toolkit@0"
        },
        {
          "command": "azure-iot-toolkit.getModuleTwin",
          "when": "view == iotHubDevices && viewItem == module",
          "group": "azure-iot-toolkit@1"
        },
        {
          "command": "azure-iot-toolkit.getModuleTwin",
          "when": "view == iotHubDevices && viewItem == edge-module",
          "group": "azure-iot-toolkit@1"
        },
        {
          "command": "azure-iot-toolkit.invokeModuleDirectMethod",
          "when": "view == iotHubDevices && viewItem == module",
          "group": "azure-iot-toolkit@2"
        },
        {
          "command": "azure-iot-toolkit.invokeModuleDirectMethod",
          "when": "view == iotHubDevices && viewItem == edge-module",
          "group": "azure-iot-toolkit@2"
        },
        {
          "command": "azure-iot-toolkit.copyModuleConnectionString",
          "when": "view == iotHubDevices && viewItem == module",
          "group": "azure-iot-toolkit@3"
        },
        {
          "command": "azure-iot-toolkit.copyModuleConnectionString",
          "when": "view == iotHubDevices && viewItem == edge-module",
          "group": "azure-iot-toolkit@3"
        },
        {
          "command": "azure-iot-toolkit.deleteModule",
          "when": "view == iotHubDevices && viewItem == module",
          "group": "azure-iot-toolkit@4"
        },
        {
          "command": "azure-iot-toolkit.refresh",
          "when": "view == iotHubDevices && viewItem == distributed-tracing-setting",
          "group": "inline"
        },
        {
          "command": "azure-iot-toolkit.refresh",
          "when": "view == iotHubDevices && viewItem == modules-label",
          "group": "inline"
        },
        {
          "command": "azure-iot-toolkit.refresh",
          "when": "view == iotHubDevices && viewItem == desired-distributed-twin-properies",
          "group": "inline"
        },
        {
          "command": "azure-iot-toolkit.refresh",
          "when": "view == iotHubDevices && viewItem == reported-distributed-twin-properies",
          "group": "inline"
        },
        {
          "command": "azure-iot-toolkit.updateDistributedTracingSetting",
          "when": "view == iotHubDevices && viewItem == distributed-tracing-setting",
          "group": "azure-iot-toolkit@5"
        },
        {
          "command": "azure-iot-toolkit.editDistributedTracingMode",
          "when": "view == iotHubDevices && viewItem == desired-mode-property",
          "group": "azure-iot-toolkit@6"
        },
        {
          "command": "azure-iot-toolkit.editDistributedTracingSamplingRate",
          "when": "view == iotHubDevices && viewItem == desired-sampling-rate-property",
          "group": "azure-iot-toolkit@7"
        }
      ],
      "editor/context": [
        {
          "when": "inOutput",
          "command": "azure-iot-toolkit.stopMonitorIoTHubMessage",
          "group": "azure-iot-toolkit@1"
        },
        {
          "when": "inOutput",
          "command": "azure-iot-toolkit.stopMonitorC2DMessage",
          "group": "azure-iot-toolkit@2"
        },
        {
          "when": "resourceFilename == azure-iot-device-twin.json",
          "command": "azure-iot-toolkit.updateDeviceTwin",
          "group": "navigation"
        },
        {
          "when": "resourceFilename == azure-iot-module-twin.json",
          "command": "azure-iot-toolkit.updateModuleTwin",
          "group": "navigation"
        }
      ],
      "explorer/context": [
        {
          "when": "resourceFilename =~ /^deployment(?!.*\\.template\\.json)(\\.debug)?(\\.[-a-z0-9]+)*\\.json$/",
          "command": "azure-iot-toolkit.createDeployment",
          "group": "azure-iot-toolkit-edge@0 "
        },
        {
          "when": "resourceFilename =~ /^deployment(?!.*\\.template\\.json)(\\.debug)?(\\.[-a-z0-9]+)*\\.json$/",
          "command": "azure-iot-toolkit.createDeploymentAtScale",
          "group": "azure-iot-toolkit-edge@1"
        }
      ],
      "commandPalette": [
        {
          "command": "azure-iot-toolkit.getModuleTwin",
          "when": "never"
        },
        {
          "command": "azure-iot-toolkit.deleteModule",
          "when": "never"
        },
        {
          "command": "azure-iot-toolkit.invokeModuleDirectMethod",
          "when": "never"
        },
        {
          "command": "azure-iot-toolkit.getModule",
          "when": "never"
        },
        {
          "command": "azure-iot-toolkit.copyModuleConnectionString",
          "when": "never"
        }
      ]
    },
    "configuration": {
      "type": "object",
      "title": "Azure IoT Hub Toolkit configuration",
      "properties": {
        "azure-iot-toolkit.deviceConnectionString": {
          "type": "string",
          "default": "<<insert your Device Connection String>>",
          "description": "Device Connection String"
        },
        "azure-iot-toolkit.iotHubConnectionString": {
          "type": "string",
          "default": "<<insert your IoT Hub Connection String>>",
          "description": "IoT Hub Connection String"
        },
        "azure-iot-toolkit.iotHubConsumerGroup": {
          "type": "string",
          "default": "$Default",
          "description": "IoT Hub Consumer Group"
        },
        "azure-iot-toolkit.monitorD2CBeforeNowInMinutes": {
          "type": "number",
          "default": 0,
          "description": "The time span (in minutes) of monitoring D2C message before current time."
        },
        "azure-iot-toolkit.showVerboseMessage": {
          "type": "boolean",
          "default": false,
          "description": "Whether to show verbose info when monitoring messages."
        },
        "azure-iot-toolkit.iotHubD2CMessageStringify": {
          "type": "boolean",
          "default": false,
          "description": "Whether to stringify device-to-cloud messages."
        },
        "azure-iot-toolkit.showIoTHubInfo": {
          "type": "boolean",
          "default": true,
          "description": "Whether to show IoT Hub info when IoT Hub Connection String is not set."
        },
        "azure-iot-toolkit.terminalRoot": {
          "type": "string",
          "default": "",
          "description": "(Windows Only) Replace the Windows style drive letter in the command with a Unix style root when using a custom shell as the terminal, like Bash on Windows, Git Bash or Cgywin. Example: For Bash on Windows, setting this to '/mnt/' will replace 'C:\\foo\\bar' with '/mnt/c/foo/bar'"
        },
        "azure-iot-toolkit.treeViewAutoRefreshEnable": {
          "type": "boolean",
          "default": false,
          "description": "Whether to enable auto refresh of tree view."
        },
        "azure-iot-toolkit.treeViewAutoRefreshIntervalInSeconds": {
          "type": "number",
          "default": 60,
          "description": "Time interval in seconds for tree view auto refresh, auto refresh has to be enabled for it to work."
        }
      }
    },
    "snippets": [
      {
        "language": "javascript",
        "path": "./snippets/javascript.json"
      }
    ]
  },
  "scripts": {
    "vscode:prepublish": "rimraf dist && webpack --mode production",
    "compile": "tsc -p ./",
    "postinstall": "node ./node_modules/vscode/bin/install",
    "tslint": "tslint -t verbose src/**/*.ts test/**/*.ts --exclude src/**/*.d.ts",
    "version": "tsc -v",
    "test": "node ./node_modules/vscode/bin/test",
    "webpack": "rimraf dist && webpack --mode development",
    "webpack-dev": "rimraf dist && webpack --mode development --watch"
  },
  "devDependencies": {
    "@types/fs-extra": "^5.0.4",
    "@types/mocha": "^2.2.32",
    "@types/node": "^10.12.3",
    "copy-webpack-plugin": "^4.6.0",
    "fail-on-errors-webpack-plugin": "^3.0.0",
    "mocha": "^5.1.1",
    "rimraf": "^2.6.2",
    "shebang-loader": "0.0.1",
    "terser-webpack-plugin": "^1.2.1",
    "ts-loader": "^5.3.1",
    "tslint": "^4.5.1",
    "typescript": "^2.2.1",
    "vscode": "^1.1.22",
    "webpack": "^4.27.1",
    "webpack-cli": "^3.1.2",
    "webpack-permissions-plugin": "^1.0.0"
  },
  "dependencies": {
    "@azure/event-hubs": "^1.0.8",
    "azure-arm-iothub": "^2.0.1",
    "azure-arm-resource": "^2.0.0-preview",
    "azure-iot-common": "^1.8.1",
    "azure-iot-device": "^1.8.1",
    "azure-iot-device-mqtt": "^1.8.1",
    "azure-iothub": "^1.8.1",
    "clipboardy": "^1.1.4",
    "fs-extra": "^7.0.0",
    "ms-rest": "^2.3.2",
    "ms-rest-azure": "^2.5.5",
    "replace-in-file": "^3.4.0",
    "strip-json-comments": "^2.0.1",
    "uuid": "^3.3.2",
    "vscode-extension-telemetry": "0.0.18"
  },
  "extensionDependencies": [
    "ms-vscode.azure-account"
  ]
}<|MERGE_RESOLUTION|>--- conflicted
+++ resolved
@@ -368,13 +368,8 @@
         },
         {
           "command": "azure-iot-toolkit.createModule",
-<<<<<<< HEAD
           "when": "view == iotHubDevices && viewItem == modules-label",
-          "group": "azure-iot-toolkit@10"
-=======
-          "when": "view == iotHubDevices && viewItem == device",
           "group": "azure-iot-toolkit-2@2"
->>>>>>> c9c7b713
         },
         {
           "command": "azure-iot-toolkit.getDevice",
